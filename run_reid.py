<<<<<<< HEAD
=======
# # import cv2
# # import os
# # import gc
# # from realtime_reid.vehicle_detector import VehicleDetector
# # from realtime_reid.feature_extraction import VehicleDescriptor
# # from realtime_reid.pipeline import Pipeline

# # def run_reid_on_two_videos(video_path1, video_path2, save_dir=None, process_every_n_frames=5):
# #     """
# #     Run vehicle re-identification on two video streams with memory optimization.
    
# #     Parameters:
# #     -----------
# #     video_path1, video_path2: str
# #         Paths to input video files
# #     save_dir: str, optional
# #         Directory to save output videos
# #     process_every_n_frames: int, default=5
# #         Process every N-th frame to reduce computational load
# #     max_frames: int, optional
# #         Maximum number of frames to process (for testing)
# #     """
# #     detector = VehicleDetector(model_path='best_20.pt')
# #     descriptor = VehicleDescriptor(model_type='osnet', model_path='best_osnet_model.pth')
# #     pipeline = Pipeline(detector=detector, descriptor=descriptor)
# #     cap1 = cv2.VideoCapture(video_path1)
# #     cap2 = cv2.VideoCapture(video_path2)

# #     # Get video properties
# #     fps1 = int(cap1.get(cv2.CAP_PROP_FPS))
# #     fps2 = int(cap2.get(cv2.CAP_PROP_FPS))
# #     width1 = int(cap1.get(cv2.CAP_PROP_FRAME_WIDTH))
# #     height1 = int(cap1.get(cv2.CAP_PROP_FRAME_HEIGHT))
# #     width2 = int(cap2.get(cv2.CAP_PROP_FRAME_WIDTH))
# #     height2 = int(cap2.get(cv2.CAP_PROP_FRAME_HEIGHT))
    
# #     # Resize frames if they're too large to save memory
# #     max_width = 1920
# #     max_height = 1080
    
# #     if width1 > max_width or height1 > max_height:
# #         scale1 = min(max_width / width1, max_height / height1)
# #         width1 = int(width1 * scale1)
# #         height1 = int(height1 * scale1)
# #         resize1 = True
# #     else:
# #         resize1 = False
        
# #     if width2 > max_width or height2 > max_height:
# #         scale2 = min(max_width / width2, max_height / height2)
# #         width2 = int(width2 * scale2)
# #         height2 = int(height2 * scale2)
# #         resize2 = True
# #     else:
# #         resize2 = False
    
# #     # Create video writers
# #     if save_dir:
# #         output_path1 = os.path.join(save_dir, 'cam1_reid_results.mp4')
# #         output_path2 = os.path.join(save_dir, 'cam2_reid_results.mp4')
# #         fourcc = cv2.VideoWriter_fourcc(*'mp4v')
# #         out1 = cv2.VideoWriter(output_path1, fourcc, fps1//process_every_n_frames, (width1, height1))
# #         out2 = cv2.VideoWriter(output_path2, fourcc, fps2//process_every_n_frames, (width2, height2))

# #     frame_count = 0
# #     try:
# #         while True:
# #             ret1, frame1 = cap1.read()
# #             ret2, frame2 = cap2.read()
            
# #             if not ret1 and not ret2:
# #                 break
                
# #             # Process every N-th frame to reduce memory usage
# #             if frame_count % process_every_n_frames == 0:
# #                 if ret1:
# #                     # Resize frame if needed
# #                     if resize1:
# #                         frame1 = cv2.resize(frame1, (width1, height1))
                    
# #                     # Process frame directly without encoding/decoding
# #                     result1 = pipeline.process(frame1, 'cam1')
# #                     if save_dir and result1 is not None:
# #                         out1.write(result1)
                    
# #                     # Clean up
# #                     del frame1, result1
                        
# #                 if ret2:
# #                     # Resize frame if needed
# #                     if resize2:
# #                         frame2 = cv2.resize(frame2, (width2, height2))
                    
# #                     # Process frame directly without encoding/decoding
# #                     result2 = pipeline.process(frame2, 'cam2')
# #                     if save_dir and result2 is not None:
# #                         out2.write(result2)
                    
# #                     # Clean up
# #                     del frame2, result2
                
# #                 # Force garbage collection every 100 frames
# #                 if frame_count % 100 == 0:
# #                     gc.collect()
# #                     # Clear OpenCV memory cache
# #                     cv2.setUseOptimized(True)

# #             frame_count += 1

# #     except Exception as e:
# #         print(f"Error during processing: {e}")
# #     finally:
# #         # Release everything
# #         cap1.release()
# #         cap2.release()
# #         if save_dir:
# #             out1.release()
# #             out2.release()
        
# #         print(f"Processing completed. Total frames processed: {frame_count}")

# # if __name__ == "__main__":
# #     # Set your video paths and output directory here
# #     video1 = "D:/Khoa/University/3rdYear/BigData/VehicleReID/Data/Cam_2(no sound).mp4"
# #     video2 = "D:/Khoa/University/3rdYear/BigData/VehicleReID/Data/Cam_1(train).mp4"
# #     output_dir = "results"
# #     if not os.path.exists(output_dir):
# #         os.makedirs(output_dir)
    
# #     # Run with memory optimization settings
# #     run_reid_on_two_videos(
# #         video1, 
# #         video2, 
# #         save_dir=output_dir
# #     )

>>>>>>> 981c0338
# import cv2
# import os
# import gc
# from realtime_reid.vehicle_detector import VehicleDetector
# from realtime_reid.feature_extraction import VehicleDescriptor
<<<<<<< HEAD
# from realtime_reid.pipeline import Pipeline

# def run_reid_on_two_videos(video_path1, video_path2, save_dir=None, process_every_n_frames=5):
#     """
#     Run vehicle re-identification on two video streams with memory optimization.
=======
# from realtime_reid.classifier_chromadb import ChromaDBVehicleReID
# from realtime_reid.pipeline import Pipeline

# def run_reid_on_two_videos_chromadb(video_path1, video_path2, 
#                                    save_dir=None, 
#                                    db_path="./chroma_vehicle_reid",
#                                    process_every_n_frames=5,
#                                    reset_database=False):
#     """
#     Run vehicle re-identification on two video streams using ChromaDB.
>>>>>>> 981c0338
    
#     Parameters:
#     -----------
#     video_path1, video_path2: str
#         Paths to input video files
#     save_dir: str, optional
#         Directory to save output videos
<<<<<<< HEAD
#     process_every_n_frames: int, default=5
#         Process every N-th frame to reduce computational load
#     max_frames: int, optional
#         Maximum number of frames to process (for testing)
#     """
#     detector = VehicleDetector(model_path='checkpoints/best_20.pt')
#     descriptor = VehicleDescriptor(model_type='osnet', model_path='checkpoints/best_osnet_model.pth')
#     pipeline = Pipeline(detector=detector, descriptor=descriptor)
=======
#     db_path: str
#         Path to ChromaDB database
#     process_every_n_frames: int, default=5
#         Process every N-th frame to reduce computational load
#     reset_database: bool
#         Whether to reset the database before processing
#     """
#     # Initialize components with ChromaDB
#     detector = VehicleDetector(model_path='checkpoints/best_20.pt')
#     descriptor = VehicleDescriptor(model_type='osnet', model_path='checkpoints/best_osnet_model.pth')
#     classifier = ChromaDBVehicleReID(db_path=db_path)
    
#     # Reset database if requested
#     if reset_database:
#         print("Resetting database...")
#         classifier.reset_database()
    
#     # Show initial database statistics
#     print("Initial database statistics:")
#     stats = classifier.get_statistics()
#     for vehicle_type, count in stats.items():
#         if vehicle_type not in ['total', 'max_ids']:
#             print(f"  {vehicle_type}: {count} embeddings")
#     print(f"  Total: {stats['total']} embeddings")
    
#     pipeline = Pipeline(detector=detector, descriptor=descriptor, classifier=classifier)
    
>>>>>>> 981c0338
#     cap1 = cv2.VideoCapture(video_path1)
#     cap2 = cv2.VideoCapture(video_path2)

#     # Get video properties
#     fps1 = int(cap1.get(cv2.CAP_PROP_FPS))
#     fps2 = int(cap2.get(cv2.CAP_PROP_FPS))
#     width1 = int(cap1.get(cv2.CAP_PROP_FRAME_WIDTH))
#     height1 = int(cap1.get(cv2.CAP_PROP_FRAME_HEIGHT))
#     width2 = int(cap2.get(cv2.CAP_PROP_FRAME_WIDTH))
#     height2 = int(cap2.get(cv2.CAP_PROP_FRAME_HEIGHT))
    
#     # Resize frames if they're too large to save memory
#     max_width = 1920
#     max_height = 1080
    
#     if width1 > max_width or height1 > max_height:
#         scale1 = min(max_width / width1, max_height / height1)
#         width1 = int(width1 * scale1)
#         height1 = int(height1 * scale1)
#         resize1 = True
#     else:
#         resize1 = False
        
#     if width2 > max_width or height2 > max_height:
#         scale2 = min(max_width / width2, max_height / height2)
#         width2 = int(width2 * scale2)
#         height2 = int(height2 * scale2)
#         resize2 = True
#     else:
#         resize2 = False
    
#     # Create video writers
#     if save_dir:
<<<<<<< HEAD
=======
#         if not os.path.exists(save_dir):
#             os.makedirs(save_dir)
>>>>>>> 981c0338
#         output_path1 = os.path.join(save_dir, 'cam1_reid_results.mp4')
#         output_path2 = os.path.join(save_dir, 'cam2_reid_results.mp4')
#         fourcc = cv2.VideoWriter_fourcc(*'mp4v')
#         out1 = cv2.VideoWriter(output_path1, fourcc, fps1//process_every_n_frames, (width1, height1))
#         out2 = cv2.VideoWriter(output_path2, fourcc, fps2//process_every_n_frames, (width2, height2))

#     frame_count = 0
#     try:
#         while True:
#             ret1, frame1 = cap1.read()
#             ret2, frame2 = cap2.read()
            
#             if not ret1 and not ret2:
#                 break
                
#             # Process every N-th frame to reduce memory usage
#             if frame_count % process_every_n_frames == 0:
#                 if ret1:
#                     # Resize frame if needed
#                     if resize1:
#                         frame1 = cv2.resize(frame1, (width1, height1))
                    
<<<<<<< HEAD
#                     # Process frame directly without encoding/decoding
=======
#                     # Process frame with ChromaDB pipeline
>>>>>>> 981c0338
#                     result1 = pipeline.process(frame1, 'cam1')
#                     if save_dir and result1 is not None:
#                         out1.write(result1)
                    
#                     # Clean up
#                     del frame1, result1
                        
#                 if ret2:
#                     # Resize frame if needed
#                     if resize2:
#                         frame2 = cv2.resize(frame2, (width2, height2))
                    
<<<<<<< HEAD
#                     # Process frame directly without encoding/decoding
=======
#                     # Process frame with ChromaDB pipeline
>>>>>>> 981c0338
#                     result2 = pipeline.process(frame2, 'cam2')
#                     if save_dir and result2 is not None:
#                         out2.write(result2)
                    
#                     # Clean up
#                     del frame2, result2
                
#                 # Force garbage collection every 100 frames
#                 if frame_count % 100 == 0:
#                     gc.collect()
<<<<<<< HEAD
#                     # Clear OpenCV memory cache
#                     cv2.setUseOptimized(True)
=======
#                     # Print progress and database stats
#                     if frame_count % 500 == 0:
#                         print(f"Processed {frame_count} frames")
#                         current_stats = classifier.get_statistics()
#                         print(f"Current database size: {current_stats['total']} embeddings")
>>>>>>> 981c0338

#             frame_count += 1

#     except Exception as e:
#         print(f"Error during processing: {e}")
#     finally:
<<<<<<< HEAD
#         # Release everything
=======
#         # Release video resources
>>>>>>> 981c0338
#         cap1.release()
#         cap2.release()
#         if save_dir:
#             out1.release()
#             out2.release()
        
<<<<<<< HEAD
#         print(f"Processing completed. Total frames processed: {frame_count}")
=======
#         # Show final statistics
#         print(f"\nProcessing completed. Total frames processed: {frame_count}")
#         final_stats = classifier.get_statistics()
#         print("Final database statistics:")
#         for vehicle_type, count in final_stats.items():
#             if vehicle_type not in ['total', 'max_ids']:
#                 print(f"  {vehicle_type}: {count} embeddings")
#         print(f"  Total: {final_stats['total']} embeddings")
#         print(f"  Max IDs: {final_stats['max_ids']}")
        
#         # Close pipeline
#         pipeline.close()
>>>>>>> 981c0338

# if __name__ == "__main__":
#     # Set your video paths and output directory here
#     video1 = "data/cam1.mp4"
#     video2 = "data/cam2_full.mp4"
#     output_dir = "results"
#     if not os.path.exists(output_dir):
#         os.makedirs(output_dir)
    
#     # Run with memory optimization settings
<<<<<<< HEAD
#     run_reid_on_two_videos(
#         video1, 
#         video2, 
#         save_dir=output_dir
#     )






=======
#     run_reid_on_two_videos_chromadb(
#         video1, 
#         video2, 
#         save_dir=output_dir,
#         reset_database=True,
#     )

>>>>>>> 981c0338
import cv2
import os
import gc
from realtime_reid.vehicle_detector import VehicleDetector
from realtime_reid.feature_extraction import VehicleDescriptor
from realtime_reid.classifier_chromadb import ChromaDBVehicleReID
from realtime_reid.pipeline import Pipeline

def run_reid_on_two_videos_chromadb(video_path1, video_path2, 
                                   save_dir=None, 
                                   db_path="./chroma_vehicle_reid",
                                   process_every_n_frames=5,
                                   reset_database=False):
    """
    Run vehicle re-identification on two video streams using ChromaDB.
    
    Parameters:
    -----------
    video_path1, video_path2: str
        Paths to input video files
    save_dir: str, optional
        Directory to save output videos
    db_path: str
        Path to ChromaDB database
    process_every_n_frames: int, default=5
        Process every N-th frame to reduce computational load
    reset_database: bool
        Whether to reset the database before processing
    """
    # Initialize components with ChromaDB
    detector = VehicleDetector(model_path='checkpoints/best_20.pt')
    descriptor = VehicleDescriptor(model_type='osnet', model_path='checkpoints/best_osnet_model.pth')
    classifier = ChromaDBVehicleReID(db_path=db_path)
    
    # Reset database if requested
    if reset_database:
        print("Resetting database...")
        classifier.reset_database()
    
    # Show initial database statistics
    print("Initial database statistics:")
    stats = classifier.get_statistics()
    for vehicle_type, count in stats.items():
        if vehicle_type not in ['total', 'max_ids']:
            print(f"  {vehicle_type}: {count} embeddings")
    print(f"  Total: {stats['total']} embeddings")
    
    pipeline = Pipeline(detector=detector, descriptor=descriptor, classifier=classifier)
    
    cap1 = cv2.VideoCapture(video_path1)
    cap2 = cv2.VideoCapture(video_path2)

    # Get video properties
    fps1 = int(cap1.get(cv2.CAP_PROP_FPS))
    fps2 = int(cap2.get(cv2.CAP_PROP_FPS))
    width1 = int(cap1.get(cv2.CAP_PROP_FRAME_WIDTH))
    height1 = int(cap1.get(cv2.CAP_PROP_FRAME_HEIGHT))
    width2 = int(cap2.get(cv2.CAP_PROP_FRAME_WIDTH))
    height2 = int(cap2.get(cv2.CAP_PROP_FRAME_HEIGHT))
    
    # Resize frames if they're too large to save memory
    max_width = 1920
    max_height = 1080
    
    if width1 > max_width or height1 > max_height:
        scale1 = min(max_width / width1, max_height / height1)
        width1 = int(width1 * scale1)
        height1 = int(height1 * scale1)
        resize1 = True
    else:
        resize1 = False
        
    if width2 > max_width or height2 > max_height:
        scale2 = min(max_width / width2, max_height / height2)
        width2 = int(width2 * scale2)
        height2 = int(height2 * scale2)
        resize2 = True
    else:
        resize2 = False
    
    # Create video writers
    if save_dir:
        if not os.path.exists(save_dir):
            os.makedirs(save_dir)
        output_path1 = os.path.join(save_dir, 'cam1_reid_results.mp4')
        output_path2 = os.path.join(save_dir, 'cam2_reid_results.mp4')
        fourcc = cv2.VideoWriter_fourcc(*'mp4v')
        out1 = cv2.VideoWriter(output_path1, fourcc, fps1//process_every_n_frames, (width1, height1))
        out2 = cv2.VideoWriter(output_path2, fourcc, fps2//process_every_n_frames, (width2, height2))

    frame_count = 0
    try:
        while True:
            ret1, frame1 = cap1.read()
            ret2, frame2 = cap2.read()
            
            if not ret1 and not ret2:
                break
                
            # Process every N-th frame to reduce memory usage
            if frame_count % process_every_n_frames == 0:
                if ret1:
                    # Resize frame if needed
                    if resize1:
                        frame1 = cv2.resize(frame1, (width1, height1))
                    
                    # Process frame with ChromaDB pipeline
                    result1 = pipeline.process(frame1, 'cam1')
                    if save_dir and result1 is not None:
                        out1.write(result1)
                    
                    # Clean up
                    del frame1, result1
                        
                if ret2:
                    # Resize frame if needed
                    if resize2:
                        frame2 = cv2.resize(frame2, (width2, height2))
                    
                    # Process frame with ChromaDB pipeline
                    result2 = pipeline.process(frame2, 'cam2')
                    if save_dir and result2 is not None:
                        out2.write(result2)
                    
                    # Clean up
                    del frame2, result2
                
                # Force garbage collection every 100 frames
                if frame_count % 100 == 0:
                    gc.collect()
                    # Print progress and database stats
                    if frame_count % 500 == 0:
                        print(f"Processed {frame_count} frames")
                        current_stats = classifier.get_statistics()
                        print(f"Current database size: {current_stats['total']} embeddings")

            frame_count += 1

    except Exception as e:
        print(f"Error during processing: {e}")
    finally:
        # Release video resources
        cap1.release()
        cap2.release()
        if save_dir:
            out1.release()
            out2.release()
        
        # Show final statistics
        print(f"\nProcessing completed. Total frames processed: {frame_count}")
        final_stats = classifier.get_statistics()
        print("Final database statistics:")
        for vehicle_type, count in final_stats.items():
            if vehicle_type not in ['total', 'max_ids']:
                print(f"  {vehicle_type}: {count} embeddings")
        print(f"  Total: {final_stats['total']} embeddings")
        print(f"  Max IDs: {final_stats['max_ids']}")
        
        # Close pipeline
        pipeline.close()

if __name__ == "__main__":
    # Set your video paths and output directory here
    video1 = "data/cam1.mp4"
    video2 = "data/cam2_full.mp4"
    output_dir = "results"
    if not os.path.exists(output_dir):
        os.makedirs(output_dir)
    
    # Run with memory optimization settings
    run_reid_on_two_videos_chromadb(
        video1, 
        video2, 
        save_dir=output_dir,
        reset_database=True,
    )<|MERGE_RESOLUTION|>--- conflicted
+++ resolved
@@ -1,5 +1,3 @@
-<<<<<<< HEAD
-=======
 # # import cv2
 # # import os
 # # import gc
@@ -136,19 +134,11 @@
 # #         save_dir=output_dir
 # #     )
 
->>>>>>> 981c0338
 # import cv2
 # import os
 # import gc
 # from realtime_reid.vehicle_detector import VehicleDetector
 # from realtime_reid.feature_extraction import VehicleDescriptor
-<<<<<<< HEAD
-# from realtime_reid.pipeline import Pipeline
-
-# def run_reid_on_two_videos(video_path1, video_path2, save_dir=None, process_every_n_frames=5):
-#     """
-#     Run vehicle re-identification on two video streams with memory optimization.
-=======
 # from realtime_reid.classifier_chromadb import ChromaDBVehicleReID
 # from realtime_reid.pipeline import Pipeline
 
@@ -159,7 +149,6 @@
 #                                    reset_database=False):
 #     """
 #     Run vehicle re-identification on two video streams using ChromaDB.
->>>>>>> 981c0338
     
 #     Parameters:
 #     -----------
@@ -167,16 +156,6 @@
 #         Paths to input video files
 #     save_dir: str, optional
 #         Directory to save output videos
-<<<<<<< HEAD
-#     process_every_n_frames: int, default=5
-#         Process every N-th frame to reduce computational load
-#     max_frames: int, optional
-#         Maximum number of frames to process (for testing)
-#     """
-#     detector = VehicleDetector(model_path='checkpoints/best_20.pt')
-#     descriptor = VehicleDescriptor(model_type='osnet', model_path='checkpoints/best_osnet_model.pth')
-#     pipeline = Pipeline(detector=detector, descriptor=descriptor)
-=======
 #     db_path: str
 #         Path to ChromaDB database
 #     process_every_n_frames: int, default=5
@@ -204,7 +183,6 @@
     
 #     pipeline = Pipeline(detector=detector, descriptor=descriptor, classifier=classifier)
     
->>>>>>> 981c0338
 #     cap1 = cv2.VideoCapture(video_path1)
 #     cap2 = cv2.VideoCapture(video_path2)
 
@@ -238,11 +216,8 @@
     
 #     # Create video writers
 #     if save_dir:
-<<<<<<< HEAD
-=======
 #         if not os.path.exists(save_dir):
 #             os.makedirs(save_dir)
->>>>>>> 981c0338
 #         output_path1 = os.path.join(save_dir, 'cam1_reid_results.mp4')
 #         output_path2 = os.path.join(save_dir, 'cam2_reid_results.mp4')
 #         fourcc = cv2.VideoWriter_fourcc(*'mp4v')
@@ -265,11 +240,7 @@
 #                     if resize1:
 #                         frame1 = cv2.resize(frame1, (width1, height1))
                     
-<<<<<<< HEAD
-#                     # Process frame directly without encoding/decoding
-=======
 #                     # Process frame with ChromaDB pipeline
->>>>>>> 981c0338
 #                     result1 = pipeline.process(frame1, 'cam1')
 #                     if save_dir and result1 is not None:
 #                         out1.write(result1)
@@ -282,11 +253,7 @@
 #                     if resize2:
 #                         frame2 = cv2.resize(frame2, (width2, height2))
                     
-<<<<<<< HEAD
-#                     # Process frame directly without encoding/decoding
-=======
 #                     # Process frame with ChromaDB pipeline
->>>>>>> 981c0338
 #                     result2 = pipeline.process(frame2, 'cam2')
 #                     if save_dir and result2 is not None:
 #                         out2.write(result2)
@@ -297,36 +264,24 @@
 #                 # Force garbage collection every 100 frames
 #                 if frame_count % 100 == 0:
 #                     gc.collect()
-<<<<<<< HEAD
-#                     # Clear OpenCV memory cache
-#                     cv2.setUseOptimized(True)
-=======
 #                     # Print progress and database stats
 #                     if frame_count % 500 == 0:
 #                         print(f"Processed {frame_count} frames")
 #                         current_stats = classifier.get_statistics()
 #                         print(f"Current database size: {current_stats['total']} embeddings")
->>>>>>> 981c0338
 
 #             frame_count += 1
 
 #     except Exception as e:
 #         print(f"Error during processing: {e}")
 #     finally:
-<<<<<<< HEAD
-#         # Release everything
-=======
 #         # Release video resources
->>>>>>> 981c0338
 #         cap1.release()
 #         cap2.release()
 #         if save_dir:
 #             out1.release()
 #             out2.release()
         
-<<<<<<< HEAD
-#         print(f"Processing completed. Total frames processed: {frame_count}")
-=======
 #         # Show final statistics
 #         print(f"\nProcessing completed. Total frames processed: {frame_count}")
 #         final_stats = classifier.get_statistics()
@@ -339,7 +294,6 @@
         
 #         # Close pipeline
 #         pipeline.close()
->>>>>>> 981c0338
 
 # if __name__ == "__main__":
 #     # Set your video paths and output directory here
@@ -350,19 +304,6 @@
 #         os.makedirs(output_dir)
     
 #     # Run with memory optimization settings
-<<<<<<< HEAD
-#     run_reid_on_two_videos(
-#         video1, 
-#         video2, 
-#         save_dir=output_dir
-#     )
-
-
-
-
-
-
-=======
 #     run_reid_on_two_videos_chromadb(
 #         video1, 
 #         video2, 
@@ -370,7 +311,6 @@
 #         reset_database=True,
 #     )
 
->>>>>>> 981c0338
 import cv2
 import os
 import gc
